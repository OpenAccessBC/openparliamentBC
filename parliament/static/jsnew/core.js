--- conflicted
+++ resolved
@@ -1,4 +1,3 @@
-<<<<<<< HEAD
 OP.utils = {
 
     rot13: function (t){
@@ -12,9 +11,6 @@
     }
 
 };
-=======
-
->>>>>>> c1480725
 
 jQuery.fn.overflowtip = function() {
     return this.each(function() {
@@ -56,7 +52,6 @@
 		}
 	});
 
-<<<<<<< HEAD
     // This event is to be triggered on AJAX loads too
     $(document).bind('contentLoad', function() {
         // $('.tip, .related_link').tooltip({delay: 100, showURL: false});
@@ -70,6 +65,4 @@
 
     $(document).trigger('contentLoad');
 
-=======
->>>>>>> c1480725
 });